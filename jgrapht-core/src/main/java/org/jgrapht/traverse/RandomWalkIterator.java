/*
 * (C) Copyright 2016-2017, by Assaf Mizrachi and Contributors.
 *
 * JGraphT : a free Java graph-theory library
 *
 * This program and the accompanying materials are dual-licensed under
 * either
 *
 * (a) the terms of the GNU Lesser General Public License version 2.1
 * as published by the Free Software Foundation, or (at your option) any
 * later version.
 *
 * or (per the licensee's choosing)
 *
 * (b) the terms of the Eclipse Public License v1.0 as published by
 * the Eclipse Foundation.
 */
package org.jgrapht.traverse;

import java.util.*;

import org.jgrapht.*;

/**
 * A random walk iterator for a directed or undirected graph.
 * 
 * <p>
 * At each step the iterator selects a random (uniformly distributed) edge out of the current vertex
 * and follows it to the next vertex. In case of directed graphs the outgoing edge set is used. See
 * <a href="https://en.wikipedia.org/wiki/Random_walk#Random_walk_on_graphs">wikipedia</a> for more
 * details.
 * 
 * <p>
 * In case a weighted walk is desired, edges are selected with probability respective to its weight
 * (out of the total weight of the edges). The walk can be bounded by number of steps (default
 * {@code Long#MAX_VALUE} . When the bound is reached the iterator is considered exhausted. Calling
 * {@code next()} on exhausted iterator will throw {@code NoSuchElementException}.
 * 
 * In case a sink (i.e. no edges) vertex is reached, any consecutive calls to {@code next()} will
 * throw {@code NoSuchElementException}.
 * 
 * <p>
 * For this iterator to work correctly the graph must not be modified during iteration. Currently
 * there are no means to ensure that, nor to fail-fast. The results of such modifications are
 * undefined.
 * 
 * @author Assaf Mizrachi
 *
 * @param <V> vertex type
 * @param <E> edge type
 */
public class RandomWalkIterator<V, E>
    extends AbstractGraphIterator<V, E>
{
    private V currentVertex;
    private final boolean isWeighted;
    private boolean sinkReached;
    private long maxSteps;
    private Random random;

    /**
     * Creates a new iterator for the specified graph. Iteration will start at arbitrary vertex.
     * Walk is un-weighted and bounded by {@code Long#MAX_VALUE} steps.
     *
     * @param graph the graph to be iterated.
     *
     * @throws IllegalArgumentException if <code>graph==null</code> or does not contain
     *         <code>startVertex</code>
     */
    public RandomWalkIterator(Graph<V, E> graph)
    {
        this(graph, null);
    }

    /**
     * Creates a new iterator for the specified graph. Iteration will start at the specified start
     * vertex. If the specified start vertex is <code>
     * null</code>, Iteration will start at an arbitrary graph vertex. Walk is un-weighted and
     * bounded by {@code Long#MAX_VALUE} steps.
     *
     * @param graph the graph to be iterated.
     * @param startVertex the vertex iteration to be started.
     *
     * @throws IllegalArgumentException if <code>graph==null</code> or does not contain
     *         <code>startVertex</code>
     */
    public RandomWalkIterator(Graph<V, E> graph, V startVertex)
    {
        this(graph, startVertex, true);
    }

    /**
     * Creates a new iterator for the specified graph. Iteration will start at the specified start
     * vertex. If the specified start vertex is <code>
     * null</code>, Iteration will start at an arbitrary graph vertex. Walk is bounded by
     * {@code Long#MAX_VALUE} steps.
     *
     * @param graph the graph to be iterated.
     * @param startVertex the vertex iteration to be started.
     * @param isWeighted set to <code>true</code> if a weighted walk is desired.
     *
     * @throws IllegalArgumentException if <code>graph==null</code> or does not contain
     *         <code>startVertex</code>
     */
    public RandomWalkIterator(Graph<V, E> graph, V startVertex, boolean isWeighted)
    {
        this(graph, startVertex, isWeighted, Long.MAX_VALUE);
    }

    /**
     * Creates a new iterator for the specified graph. Iteration will start at the specified start
     * vertex. If the specified start vertex is <code>
     * null</code>, Iteration will start at an arbitrary graph vertex. Walk is bounded by the
     * provided number steps.
     *
     * @param graph the graph to be iterated.
     * @param startVertex the vertex iteration to be started.
     * @param isWeighted set to <code>true</code> if a weighted walk is desired.
     * @param maxSteps number of steps before walk is exhausted.
     *
     * @throws IllegalArgumentException if <code>graph==null</code> or does not contain
     *         <code>startVertex</code>
     */
    public RandomWalkIterator(Graph<V, E> graph, V startVertex, boolean isWeighted, long maxSteps)
    {
        this(graph, startVertex, isWeighted, maxSteps, new Random());
    }

    /**
     * Creates a new iterator for the specified graph. Iteration will start at the specified start
     * vertex. If the specified start vertex is <code>
     * null</code>, Iteration will start at an arbitrary graph vertex. Walk is bounded by the
     * provided number steps.
     *
     * @param graph the graph to be iterated.
     * @param startVertex the vertex iteration to be started.
     * @param isWeighted set to <code>true</code> if a weighted walk is desired.
     * @param maxSteps number of steps before walk is exhausted.
     * @param rng the random number generator to use
     *
     * @throws IllegalArgumentException if <code>graph==null</code> or does not contain
     *         <code>startVertex</code>
     */
    public RandomWalkIterator(
        Graph<V, E> graph, V startVertex, boolean isWeighted, long maxSteps, Random rng)
    {
        super(graph);

        // do not cross components.
        this.crossComponentTraversal = false;
        this.isWeighted = isWeighted;
        this.maxSteps = maxSteps;
<<<<<<< HEAD

=======
>>>>>>> f48a5e79
        // select a random start vertex in case not provided.
        if (startVertex == null) {
            if (graph.vertexSet().size() > 0) {
                currentVertex = graph.vertexSet().iterator().next();
            }
        } else if (graph.containsVertex(startVertex)) {
            currentVertex = startVertex;
        } else {
            throw new IllegalArgumentException("graph must contain the start vertex");
        }

        this.sinkReached = false;
        this.random = Objects.requireNonNull(rng, "Random number generator cannot be null");
    }

    /**
     * Check if this walk is exhausted. Calling {@link #next()} on exhausted iterator will throw
     * {@link NoSuchElementException}.
     * 
     * @return <code>true</code>if this iterator is exhausted, <code>false</code> otherwise.
     */
    protected boolean isExhausted()
    {
        return maxSteps == 0;
    }

    /**
     * Update data structures every time we see a vertex.
     *
     * @param vertex the vertex encountered
     * @param edge the edge via which the vertex was encountered, or null if the vertex is a
     *        starting point
     */
    protected void encounterVertex(V vertex, E edge)
    {
        maxSteps--;
    }

    @Override
    public boolean hasNext()
    {
        return currentVertex != null && !isExhausted() && !sinkReached;
    }

    @Override
    public V next()
    {
        if (!hasNext()) {
            throw new NoSuchElementException();
        }

        Set<? extends E> potentialEdges = graph.outgoingEdgesOf(currentVertex);

        // randomly select an edge from the set of potential edges.
        E nextEdge = drawEdge(potentialEdges);
        if (nextEdge != null) {
            V nextVertex;
            nextVertex = Graphs.getOppositeVertex(graph, nextEdge, currentVertex);
            encounterVertex(nextVertex, nextEdge);
            fireEdgeTraversed(createEdgeTraversalEvent(nextEdge));
            fireVertexTraversed(createVertexTraversalEvent(nextVertex));
            currentVertex = nextVertex;
            return nextVertex;
        } else {
            sinkReached = true;
            return currentVertex;
        }
    }

    /**
     * Randomly draws an edges out of the provided set. In case of un-weighted walk, edge will be
     * selected with uniform distribution across all outgoing edges. In case of a weighted walk,
     * edge will be selected with probability respective to its weight across all outgoing edges.
     * 
     * @param edges the set to select the edge from
     * @return the drawn edges or null if set is empty.
     */
    private E drawEdge(Set<? extends E> edges)
    {
        if (edges.isEmpty()) {
            return null;
        }

        int drawn;
        List<E> list = new ArrayList<E>(edges);
        if (isWeighted) {
            Iterator<E> safeIter = list.iterator();
            double border = random.nextDouble() * getTotalWeight(list);
            double d = 0;
            drawn = -1;
            do {
                d += graph.getEdgeWeight(safeIter.next());
                drawn++;
            } while (d < border);
        } else {
            drawn = random.nextInt(list.size());
        }
        return list.get(drawn);
    }

    private double getTotalWeight(Collection<E> edges)
    {
        double total = 0;
        for (E e : edges) {
            total += graph.getEdgeWeight(e);
        }
        return total;
    }
}<|MERGE_RESOLUTION|>--- conflicted
+++ resolved
@@ -150,10 +150,7 @@
         this.crossComponentTraversal = false;
         this.isWeighted = isWeighted;
         this.maxSteps = maxSteps;
-<<<<<<< HEAD
-
-=======
->>>>>>> f48a5e79
+
         // select a random start vertex in case not provided.
         if (startVertex == null) {
             if (graph.vertexSet().size() > 0) {
